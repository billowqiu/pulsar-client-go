// Licensed to the Apache Software Foundation (ASF) under one
// or more contributor license agreements.  See the NOTICE file
// distributed with this work for additional information
// regarding copyright ownership.  The ASF licenses this file
// to you under the Apache License, Version 2.0 (the
// "License"); you may not use this file except in compliance
// with the License.  You may obtain a copy of the License at
//
//   http://www.apache.org/licenses/LICENSE-2.0
//
// Unless required by applicable law or agreed to in writing,
// software distributed under the License is distributed on an
// "AS IS" BASIS, WITHOUT WARRANTIES OR CONDITIONS OF ANY
// KIND, either express or implied.  See the License for the
// specific language governing permissions and limitations
// under the License.

package pulsar

import (
	"errors"
	"fmt"
	"math"
	"strings"
	"sync"
	"time"

	"github.com/gogo/protobuf/proto"

	"github.com/apache/pulsar-client-go/pulsar/crypto"
	"github.com/apache/pulsar-client-go/pulsar/internal"
	"github.com/apache/pulsar-client-go/pulsar/internal/compression"
	cryptointernal "github.com/apache/pulsar-client-go/pulsar/internal/crypto"
	pb "github.com/apache/pulsar-client-go/pulsar/internal/pulsar_proto"
	"github.com/apache/pulsar-client-go/pulsar/log"

	uAtomic "go.uber.org/atomic"
)

var (
	lastestMessageID = LatestMessageID()
)

type consumerState int

const (
	// consumer states
	consumerInit = iota
	consumerReady
	consumerClosing
	consumerClosed
)

func (s consumerState) String() string {
	switch s {
	case consumerInit:
		return "Initializing"
	case consumerReady:
		return "Ready"
	case consumerClosing:
		return "Closing"
	case consumerClosed:
		return "Closed"
	default:
		return "Unknown"
	}
}

type subscriptionMode int

const (
	// Make the subscription to be backed by a durable cursor that will retain messages and persist the current
	// position
	durable subscriptionMode = iota

	// Lightweight subscription mode that doesn't have a durable cursor associated
	nonDurable
)

const (
	noMessageEntry = -1
)

type partitionConsumerOpts struct {
	topic                      string
	consumerName               string
	subscription               string
	subscriptionType           SubscriptionType
	subscriptionInitPos        SubscriptionInitialPosition
	partitionIdx               int
	receiverQueueSize          int
	nackRedeliveryDelay        time.Duration
	nackBackoffPolicy          NackBackoffPolicy
	metadata                   map[string]string
	subProperties              map[string]string
	replicateSubscriptionState bool
	startMessageID             trackingMessageID
	startMessageIDInclusive    bool
	subscriptionMode           subscriptionMode
	readCompacted              bool
	disableForceTopicCreation  bool
	interceptors               ConsumerInterceptors
	maxReconnectToBroker       *uint
	keySharedPolicy            *KeySharedPolicy
	schema                     Schema
	decryption                 *MessageDecryptionInfo
	ackWithResponse            bool
}

type partitionConsumer struct {
	client *client

	// this is needed for sending ConsumerMessage on the messageCh
	parentConsumer Consumer
	state          uAtomic.Int32
	options        *partitionConsumerOpts

	conn uAtomic.Value

	topic        string
	name         string
	consumerID   uint64
	partitionIdx int32

	// shared channel
	messageCh chan ConsumerMessage

	// the number of message slots available
	availablePermits int32

	// the size of the queue channel for buffering messages
	queueSize       int32
	queueCh         chan []*message
	startMessageID  trackingMessageID
	lastDequeuedMsg trackingMessageID

	eventsCh             chan interface{}
	connectedCh          chan struct{}
	connectClosedCh      chan connectionClosed
	closeCh              chan struct{}
	clearQueueCh         chan func(id trackingMessageID)
	clearMessageQueuesCh chan chan struct{}

	nackTracker *negativeAcksTracker
	dlq         *dlqRouter

	log log.Logger

	compressionProviders sync.Map //map[pb.CompressionType]compression.Provider
	metrics              *internal.LeveledMetrics
	decryptor            cryptointernal.Decryptor
}

func newPartitionConsumer(parent Consumer, client *client, options *partitionConsumerOpts,
	messageCh chan ConsumerMessage, dlq *dlqRouter,
	metrics *internal.LeveledMetrics) (*partitionConsumer, error) {
	pc := &partitionConsumer{
		parentConsumer:       parent,
		client:               client,
		options:              options,
		topic:                options.topic,
		name:                 options.consumerName,
		consumerID:           client.rpcClient.NewConsumerID(),
		partitionIdx:         int32(options.partitionIdx),
		eventsCh:             make(chan interface{}, 10),
		queueSize:            int32(options.receiverQueueSize),
		queueCh:              make(chan []*message, options.receiverQueueSize),
		startMessageID:       options.startMessageID,
		connectedCh:          make(chan struct{}),
		messageCh:            messageCh,
		connectClosedCh:      make(chan connectionClosed, 10),
		closeCh:              make(chan struct{}),
		clearQueueCh:         make(chan func(id trackingMessageID)),
		clearMessageQueuesCh: make(chan chan struct{}),
		compressionProviders: sync.Map{},
		dlq:                  dlq,
		metrics:              metrics,
	}
	pc.setConsumerState(consumerInit)
	pc.log = client.log.SubLogger(log.Fields{
		"name":         pc.name,
		"topic":        options.topic,
		"subscription": options.subscription,
		"consumerID":   pc.consumerID,
	})

	var decryptor cryptointernal.Decryptor
	if pc.options.decryption == nil {
		decryptor = cryptointernal.NewNoopDecryptor() // default to noopDecryptor
	} else {
		decryptor = cryptointernal.NewConsumerDecryptor(
			options.decryption.KeyReader,
			options.decryption.MessageCrypto,
			pc.log,
		)
	}

	pc.decryptor = decryptor

	pc.nackTracker = newNegativeAcksTracker(pc, options.nackRedeliveryDelay, options.nackBackoffPolicy, pc.log)

	err := pc.grabConn()
	if err != nil {
		pc.log.WithError(err).Error("Failed to create consumer")
		pc.nackTracker.Close()
		return nil, err
	}
	pc.log.Infof("Created consumer with queueCh cap [%d], len [%d] queueSize [%d]",
		cap(pc.queueCh), len(pc.queueCh), pc.queueSize)
	pc.setConsumerState(consumerReady)

	if pc.options.startMessageIDInclusive && pc.startMessageID.equal(lastestMessageID.(messageID)) {
		msgID, err := pc.requestGetLastMessageID()
		if err != nil {
			pc.nackTracker.Close()
			return nil, err
		}
		if msgID.entryID != noMessageEntry {
			pc.startMessageID = msgID

			// use the WithoutClear version because the dispatcher is not started yet
			err = pc.requestSeekWithoutClear(msgID.messageID)
			if err != nil {
				pc.nackTracker.Close()
				return nil, err
			}
		}
	}

	go pc.dispatcher()

	go pc.runEventsLoop()

	return pc, nil
}

func (pc *partitionConsumer) Unsubscribe() error {
	if state := pc.getConsumerState(); state == consumerClosed || state == consumerClosing {
		pc.log.WithField("state", state).Error("Failed to unsubscribe closing or closed consumer")
		return nil
	}

	req := &unsubscribeRequest{doneCh: make(chan struct{})}
	pc.eventsCh <- req

	// wait for the request to complete
	<-req.doneCh
	return req.err
}

func (pc *partitionConsumer) internalUnsubscribe(unsub *unsubscribeRequest) {
	defer close(unsub.doneCh)

	if state := pc.getConsumerState(); state == consumerClosed || state == consumerClosing {
		pc.log.WithField("state", state).Error("Failed to unsubscribe closing or closed consumer")
		return
	}

	pc.setConsumerState(consumerClosing)
	requestID := pc.client.rpcClient.NewRequestID()
	cmdUnsubscribe := &pb.CommandUnsubscribe{
		RequestId:  proto.Uint64(requestID),
		ConsumerId: proto.Uint64(pc.consumerID),
	}
	_, err := pc.client.rpcClient.RequestOnCnx(pc._getConn(), requestID, pb.BaseCommand_UNSUBSCRIBE, cmdUnsubscribe)
	if err != nil {
		pc.log.WithError(err).Error("Failed to unsubscribe consumer")
		unsub.err = err
		// Set the state to ready for closing the consumer
		pc.setConsumerState(consumerReady)
		// Should'nt remove the consumer handler
		return
	}

	pc._getConn().DeleteConsumeHandler(pc.consumerID)
	if pc.nackTracker != nil {
		pc.nackTracker.Close()
	}
	pc.log.Infof("The consumer[%d] successfully unsubscribed", pc.consumerID)
	pc.setConsumerState(consumerClosed)
}

func (pc *partitionConsumer) getLastMessageID() (trackingMessageID, error) {
	if state := pc.getConsumerState(); state == consumerClosed || state == consumerClosing {
		pc.log.WithField("state", state).Error("Failed to redeliver closing or closed consumer")
		return trackingMessageID{}, errors.New("failed to redeliver closing or closed consumer")
	}
	req := &getLastMsgIDRequest{doneCh: make(chan struct{})}
	pc.eventsCh <- req

	// wait for the request to complete
	<-req.doneCh
	return req.msgID, req.err
}

func (pc *partitionConsumer) internalGetLastMessageID(req *getLastMsgIDRequest) {
	defer close(req.doneCh)
	req.msgID, req.err = pc.requestGetLastMessageID()
}

func (pc *partitionConsumer) requestGetLastMessageID() (trackingMessageID, error) {
	if state := pc.getConsumerState(); state == consumerClosed || state == consumerClosing {
		pc.log.WithField("state", state).Error("Failed to getLastMessageID closing or closed consumer")
		return trackingMessageID{}, errors.New("failed to getLastMessageID closing or closed consumer")
	}

	requestID := pc.client.rpcClient.NewRequestID()
	cmdGetLastMessageID := &pb.CommandGetLastMessageId{
		RequestId:  proto.Uint64(requestID),
		ConsumerId: proto.Uint64(pc.consumerID),
	}
	res, err := pc.client.rpcClient.RequestOnCnx(pc._getConn(), requestID,
		pb.BaseCommand_GET_LAST_MESSAGE_ID, cmdGetLastMessageID)
	if err != nil {
		pc.log.WithError(err).Error("Failed to get last message id")
		return trackingMessageID{}, err
	}
	id := res.Response.GetLastMessageIdResponse.GetLastMessageId()
	return convertToMessageID(id), nil
}

func (pc *partitionConsumer) AckID(msgID trackingMessageID) error {
<<<<<<< HEAD
=======
	if state := pc.getConsumerState(); state == consumerClosed || state == consumerClosing {
		pc.log.WithField("state", state).Error("Failed to ack by closing or closed consumer")
		return errors.New("consumer state is closed")
	}

	ackReq := new(ackRequest)
>>>>>>> c41616b2
	if !msgID.Undefined() && msgID.ack() {
		if state := pc.getConsumerState(); state == consumerClosed || state == consumerClosing {
			pc.log.WithField("state", state).Error("Failed to ack message on closing or closed consumer")
			return newError(ConsumerClosed, "consumer closed")
		}

		pc.metrics.AcksCounter.Inc()
		pc.metrics.ProcessingTime.Observe(float64(time.Now().UnixNano()-msgID.receivedTime.UnixNano()) / 1.0e9)
		ackReq.msgID = msgID
		// send ack request to eventsCh
		pc.eventsCh <- ackReq

		pc.options.interceptors.OnAcknowledge(pc.parentConsumer, msgID)
	}
<<<<<<< HEAD
	return nil
=======

	return ackReq.err
>>>>>>> c41616b2
}

func (pc *partitionConsumer) NackID(msgID trackingMessageID) error {
	if state := pc.getConsumerState(); state == consumerClosed || state == consumerClosing {
		pc.log.WithField("state", state).Error("Failed to nack message on closing or closed consumer")
		return newError(ConsumerClosed, "consumer closed")
	}
	pc.nackTracker.Add(msgID.messageID)
	pc.metrics.NacksCounter.Inc()
	return nil
}

func (pc *partitionConsumer) NackMsg(msg Message) error {
	pc.nackTracker.AddMessage(msg)
	pc.metrics.NacksCounter.Inc()
	return nil
}

func (pc *partitionConsumer) Redeliver(msgIds []messageID) {
	if state := pc.getConsumerState(); state == consumerClosed || state == consumerClosing {
		pc.log.WithField("state", state).Error("Failed to redeliver closing or closed consumer")
		return
	}
	pc.eventsCh <- &redeliveryRequest{msgIds}

	iMsgIds := make([]MessageID, len(msgIds))
	for i := range iMsgIds {
		iMsgIds[i] = &msgIds[i]
	}
	pc.options.interceptors.OnNegativeAcksSend(pc.parentConsumer, iMsgIds)
}

func (pc *partitionConsumer) internalRedeliver(req *redeliveryRequest) {
	if state := pc.getConsumerState(); state == consumerClosed || state == consumerClosing {
		pc.log.WithField("state", state).Error("Failed to redeliver closing or closed consumer")
		return
	}
	msgIds := req.msgIds
	pc.log.Debug("Request redelivery after negative ack for messages", msgIds)

	msgIDDataList := make([]*pb.MessageIdData, len(msgIds))
	for i := 0; i < len(msgIds); i++ {
		msgIDDataList[i] = &pb.MessageIdData{
			LedgerId: proto.Uint64(uint64(msgIds[i].ledgerID)),
			EntryId:  proto.Uint64(uint64(msgIds[i].entryID)),
		}
	}

	err := pc.client.rpcClient.RequestOnCnxNoWait(pc._getConn(),
		pb.BaseCommand_REDELIVER_UNACKNOWLEDGED_MESSAGES, &pb.CommandRedeliverUnacknowledgedMessages{
			ConsumerId: proto.Uint64(pc.consumerID),
			MessageIds: msgIDDataList,
		})
	if err != nil {
<<<<<<< HEAD
		pc.log.Errorf("request redeliver message: %v, error: %v", msgIds, err)
=======
		pc.log.Error("Connection was closed when request redeliver cmd")
>>>>>>> c41616b2
	}
}

func (pc *partitionConsumer) getConsumerState() consumerState {
	return consumerState(pc.state.Load())
}

func (pc *partitionConsumer) setConsumerState(state consumerState) {
	pc.state.Store(int32(state))
}

func (pc *partitionConsumer) Close() {

	if pc.getConsumerState() != consumerReady {
		return
	}

	req := &closeRequest{doneCh: make(chan struct{})}
	pc.eventsCh <- req

	// wait for request to finish
	<-req.doneCh
}

func (pc *partitionConsumer) Seek(msgID trackingMessageID) error {
	if state := pc.getConsumerState(); state == consumerClosed || state == consumerClosing {
		pc.log.WithField("state", state).Error("Failed to seek by closing or closed consumer")
		return errors.New("failed to seek by closing or closed consumer")
	}
	req := &seekRequest{
		doneCh: make(chan struct{}),
		msgID:  msgID,
	}
	pc.eventsCh <- req

	// wait for the request to complete
	<-req.doneCh
	return req.err
}

func (pc *partitionConsumer) internalSeek(seek *seekRequest) {
	defer close(seek.doneCh)
	seek.err = pc.requestSeek(seek.msgID.messageID)
}
func (pc *partitionConsumer) requestSeek(msgID messageID) error {
	if err := pc.requestSeekWithoutClear(msgID); err != nil {
		return err
	}
	pc.clearMessageChannels()
	return nil
}

func (pc *partitionConsumer) requestSeekWithoutClear(msgID messageID) error {
	state := pc.getConsumerState()
	if state == consumerClosing || state == consumerClosed {
		pc.log.WithField("state", state).Error("failed seek by consumer is closing or has closed")
		return nil
	}

	id := &pb.MessageIdData{}
	err := proto.Unmarshal(msgID.Serialize(), id)
	if err != nil {
		pc.log.WithError(err).Errorf("deserialize message id error: %s", err.Error())
		return err
	}

	requestID := pc.client.rpcClient.NewRequestID()
	cmdSeek := &pb.CommandSeek{
		ConsumerId: proto.Uint64(pc.consumerID),
		RequestId:  proto.Uint64(requestID),
		MessageId:  id,
	}

	_, err = pc.client.rpcClient.RequestOnCnx(pc._getConn(), requestID, pb.BaseCommand_SEEK, cmdSeek)
	if err != nil {
		pc.log.WithError(err).Error("Failed to reset to message id")
		return err
	}
	return nil
}

func (pc *partitionConsumer) SeekByTime(time time.Time) error {
	if state := pc.getConsumerState(); state == consumerClosing || state == consumerClosed {
		pc.log.WithField("state", pc.state).Error("Failed seekByTime by consumer is closing or has closed")
		return errors.New("failed seekByTime by consumer is closing or has closed")
	}
	req := &seekByTimeRequest{
		doneCh:      make(chan struct{}),
		publishTime: time,
	}
	pc.eventsCh <- req

	// wait for the request to complete
	<-req.doneCh
	return req.err
}

func (pc *partitionConsumer) internalSeekByTime(seek *seekByTimeRequest) {
	defer close(seek.doneCh)

	state := pc.getConsumerState()
	if state == consumerClosing || state == consumerClosed {
		pc.log.WithField("state", pc.state).Error("Failed seekByTime by consumer is closing or has closed")
		return
	}

	requestID := pc.client.rpcClient.NewRequestID()
	cmdSeek := &pb.CommandSeek{
		ConsumerId:         proto.Uint64(pc.consumerID),
		RequestId:          proto.Uint64(requestID),
		MessagePublishTime: proto.Uint64(uint64(seek.publishTime.UnixNano() / int64(time.Millisecond))),
	}

	_, err := pc.client.rpcClient.RequestOnCnx(pc._getConn(), requestID, pb.BaseCommand_SEEK, cmdSeek)
	if err != nil {
		pc.log.WithError(err).Error("Failed to reset to message publish time")
		seek.err = err
		return
	}
	pc.clearMessageChannels()
}

func (pc *partitionConsumer) clearMessageChannels() {
	doneCh := make(chan struct{})
	pc.clearMessageQueuesCh <- doneCh
	<-doneCh
}

func (pc *partitionConsumer) internalAck(req *ackRequest) {
	if state := pc.getConsumerState(); state == consumerClosed || state == consumerClosing {
		pc.log.WithField("state", state).Error("Failed to ack by closing or closed consumer")
		return
	}
	msgID := req.msgID

	messageIDs := make([]*pb.MessageIdData, 1)
	messageIDs[0] = &pb.MessageIdData{
		LedgerId: proto.Uint64(uint64(msgID.ledgerID)),
		EntryId:  proto.Uint64(uint64(msgID.entryID)),
	}

	reqID := pc.client.rpcClient.NewRequestID()
	cmdAck := &pb.CommandAck{
		ConsumerId: proto.Uint64(pc.consumerID),
		MessageId:  messageIDs,
		AckType:    pb.CommandAck_Individual.Enum(),
	}

<<<<<<< HEAD
	err := pc.client.rpcClient.RequestOnCnxNoWait(pc._getConn(), pb.BaseCommand_ACK, cmdAck)
	if err != nil {
		pc.log.Errorf("request internal ack message: %v, consumer: %d, error: %v", msgID.String(), pc.consumerID, err)
=======
	if pc.options.ackWithResponse {
		_, err := pc.client.rpcClient.RequestOnCnx(pc._getConn(), reqID, pb.BaseCommand_ACK, cmdAck)
		if err != nil {
			pc.log.WithError(err).Error("Ack with response error")
			req.err = err
		}
		return
	}

	err := pc.client.rpcClient.RequestOnCnxNoWait(pc._getConn(), pb.BaseCommand_ACK, cmdAck)
	if err != nil {
		pc.log.Error("Connection was closed when request ack cmd")
		req.err = err
>>>>>>> c41616b2
	}
}

func (pc *partitionConsumer) MessageReceived(response *pb.CommandMessage, headersAndPayload internal.Buffer) error {
	pbMsgID := response.GetMessageId()

	reader := internal.NewMessageReader(headersAndPayload)
	brokerMetadata, err := reader.ReadBrokerMetadata()
	if err != nil {
		// todo optimize use more appropriate error codes
		pc.discardCorruptedMessage(pbMsgID, pb.CommandAck_BatchDeSerializeError)
		return err
	}
	msgMeta, err := reader.ReadMessageMetadata()
	if err != nil {
		pc.discardCorruptedMessage(pbMsgID, pb.CommandAck_ChecksumMismatch)
		return err
	}
	decryptedPayload, err := pc.decryptor.Decrypt(headersAndPayload.ReadableSlice(), pbMsgID, msgMeta)
	// error decrypting the payload
	if err != nil {
		// default crypto failure action
		crypToFailureAction := crypto.ConsumerCryptoFailureActionFail
		if pc.options.decryption != nil {
			crypToFailureAction = pc.options.decryption.ConsumerCryptoFailureAction
		}

		switch crypToFailureAction {
		case crypto.ConsumerCryptoFailureActionFail:
			pc.log.Errorf("consuming message failed due to decryption err :%v", err)
			pc.NackID(newTrackingMessageID(int64(pbMsgID.GetLedgerId()), int64(pbMsgID.GetEntryId()), 0, 0, nil))
			return err
		case crypto.ConsumerCryptoFailureActionDiscard:
			pc.discardCorruptedMessage(pbMsgID, pb.CommandAck_DecryptionError)
			return fmt.Errorf("discarding message on decryption error :%v", err)
		case crypto.ConsumerCryptoFailureActionConsume:
			pc.log.Warnf("consuming encrypted message due to error in decryption :%v", err)
			messages := []*message{
				{
					publishTime:  timeFromUnixTimestampMillis(msgMeta.GetPublishTime()),
					eventTime:    timeFromUnixTimestampMillis(msgMeta.GetEventTime()),
					key:          msgMeta.GetPartitionKey(),
					producerName: msgMeta.GetProducerName(),
					properties:   internal.ConvertToStringMap(msgMeta.GetProperties()),
					topic:        pc.topic,
					msgID: newMessageID(
						int64(pbMsgID.GetLedgerId()),
						int64(pbMsgID.GetEntryId()),
						pbMsgID.GetBatchIndex(),
						pc.partitionIdx,
					),
					payLoad:             headersAndPayload.ReadableSlice(),
					schema:              pc.options.schema,
					replicationClusters: msgMeta.GetReplicateTo(),
					replicatedFrom:      msgMeta.GetReplicatedFrom(),
					redeliveryCount:     response.GetRedeliveryCount(),
					encryptionContext:   createEncryptionContext(msgMeta),
					orderingKey:         string(msgMeta.OrderingKey),
				},
			}
			pc.queueCh <- messages
			return nil
		}
	}

	// decryption is success, decompress the payload
	uncompressedHeadersAndPayload, err := pc.Decompress(msgMeta, internal.NewBufferWrapper(decryptedPayload))
	if err != nil {
		pc.discardCorruptedMessage(pbMsgID, pb.CommandAck_DecompressionError)
		return err
	}

	// Reset the reader on the uncompressed buffer
	reader.ResetBuffer(uncompressedHeadersAndPayload)

	numMsgs := 1
	if msgMeta.NumMessagesInBatch != nil {
		numMsgs = int(msgMeta.GetNumMessagesInBatch())
	}

	messages := make([]*message, 0)
	var ackTracker *ackTracker
	// are there multiple messages in this batch?
	if numMsgs > 1 {
		ackTracker = newAckTracker(numMsgs)
	}

	pc.metrics.MessagesReceived.Add(float64(numMsgs))
	pc.metrics.PrefetchedMessages.Add(float64(numMsgs))

	for i := 0; i < numMsgs; i++ {
		smm, payload, err := reader.ReadMessage()
		if err != nil || payload == nil {
			pc.discardCorruptedMessage(pbMsgID, pb.CommandAck_BatchDeSerializeError)
			return err
		}

		pc.metrics.BytesReceived.Add(float64(len(payload)))
		pc.metrics.PrefetchedBytes.Add(float64(len(payload)))

		msgID := newTrackingMessageID(
			int64(pbMsgID.GetLedgerId()),
			int64(pbMsgID.GetEntryId()),
			int32(i),
			pc.partitionIdx,
			ackTracker)

		if pc.messageShouldBeDiscarded(msgID) {
			pc.AckID(msgID)
			continue
		}
		var messageIndex *uint64
		var brokerPublishTime *time.Time
		if brokerMetadata != nil {
			if brokerMetadata.Index != nil {
				aux := brokerMetadata.GetIndex() - uint64(numMsgs) + uint64(i) + 1
				messageIndex = &aux
			}
			if brokerMetadata.BrokerTimestamp != nil {
				aux := timeFromUnixTimestampMillis(*brokerMetadata.BrokerTimestamp)
				brokerPublishTime = &aux
			}
		}
		// set the consumer so we know how to ack the message id
		msgID.consumer = pc
		var msg *message
		if smm != nil {
			msg = &message{
				publishTime:         timeFromUnixTimestampMillis(msgMeta.GetPublishTime()),
				eventTime:           timeFromUnixTimestampMillis(smm.GetEventTime()),
				key:                 smm.GetPartitionKey(),
				producerName:        msgMeta.GetProducerName(),
				properties:          internal.ConvertToStringMap(smm.GetProperties()),
				topic:               pc.topic,
				msgID:               msgID,
				payLoad:             payload,
				schema:              pc.options.schema,
				replicationClusters: msgMeta.GetReplicateTo(),
				replicatedFrom:      msgMeta.GetReplicatedFrom(),
				redeliveryCount:     response.GetRedeliveryCount(),
				orderingKey:         string(smm.OrderingKey),
				index:               messageIndex,
				brokerPublishTime:   brokerPublishTime,
			}
		} else {
			msg = &message{
				publishTime:         timeFromUnixTimestampMillis(msgMeta.GetPublishTime()),
				eventTime:           timeFromUnixTimestampMillis(msgMeta.GetEventTime()),
				key:                 msgMeta.GetPartitionKey(),
				producerName:        msgMeta.GetProducerName(),
				properties:          internal.ConvertToStringMap(msgMeta.GetProperties()),
				topic:               pc.topic,
				msgID:               msgID,
				payLoad:             payload,
				schema:              pc.options.schema,
				replicationClusters: msgMeta.GetReplicateTo(),
				replicatedFrom:      msgMeta.GetReplicatedFrom(),
				redeliveryCount:     response.GetRedeliveryCount(),
				index:               messageIndex,
				brokerPublishTime:   brokerPublishTime,
			}
		}

		pc.options.interceptors.BeforeConsume(ConsumerMessage{
			Consumer: pc.parentConsumer,
			Message:  msg,
		})

		messages = append(messages, msg)
	}

	// send messages to the dispatcher
	pc.queueCh <- messages
	return nil
}

func (pc *partitionConsumer) messageShouldBeDiscarded(msgID trackingMessageID) bool {
	if pc.startMessageID.Undefined() {
		return false
	}
	// if we start at latest message, we should never discard
	if pc.options.startMessageID.equal(latestMessageID) {
		return false
	}

	if pc.options.startMessageIDInclusive {
		return pc.startMessageID.greater(msgID.messageID)
	}

	// Non inclusive
	return pc.startMessageID.greaterEqual(msgID.messageID)
}

// create EncryptionContext from message metadata
// this will be used to decrypt the message payload outside of this client
// it is the responsibility of end user to decrypt the payload
// It will be used only when  crypto failure action is set to consume i.e crypto.ConsumerCryptoFailureActionConsume
func createEncryptionContext(msgMeta *pb.MessageMetadata) *EncryptionContext {
	encCtx := EncryptionContext{
		Algorithm:        msgMeta.GetEncryptionAlgo(),
		Param:            msgMeta.GetEncryptionParam(),
		UncompressedSize: int(msgMeta.GetUncompressedSize()),
		BatchSize:        int(msgMeta.GetNumMessagesInBatch()),
	}

	if msgMeta.Compression != nil {
		encCtx.CompressionType = CompressionType(*msgMeta.Compression)
	}

	kMap := map[string]EncryptionKey{}
	for _, k := range msgMeta.GetEncryptionKeys() {
		metaMap := map[string]string{}
		for _, m := range k.GetMetadata() {
			metaMap[*m.Key] = *m.Value
		}

		kMap[*k.Key] = EncryptionKey{
			KeyValue: k.GetValue(),
			Metadata: metaMap,
		}
	}

	encCtx.Keys = kMap
	return &encCtx
}

func (pc *partitionConsumer) ConnectionClosed() {
	// Trigger reconnection in the consumer goroutine
	pc.log.Warn("connection closed and send to connectClosedCh")
	pc.connectClosedCh <- connectionClosed{}
}

// Flow command gives additional permits to send messages to the consumer.
// A typical consumer implementation will use a queue to accumulate these messages
// before the application is ready to consume them. After the consumer is ready,
// the client needs to give permission to the broker to push messages.
func (pc *partitionConsumer) internalFlow(permits uint32) error {
	if state := pc.getConsumerState(); state == consumerClosed || state == consumerClosing {
		pc.log.WithField("state", state).Error("Failed to redeliver closing or closed consumer")
		return errors.New("consumer closing or closed")
	}
	if permits == 0 {
		return fmt.Errorf("invalid number of permits requested: %d", permits)
	}

	cmdFlow := &pb.CommandFlow{
		ConsumerId:     proto.Uint64(pc.consumerID),
		MessagePermits: proto.Uint32(permits),
	}
	err := pc.client.rpcClient.RequestOnCnxNoWait(pc._getConn(), pb.BaseCommand_FLOW, cmdFlow)
	if err != nil {
<<<<<<< HEAD
		pc.log.Errorf("request internal flow consumer: %d, permits: %d, error: %v", pc.consumerID, permits, err)
=======
		pc.log.Error("Connection was closed when request flow cmd")
		return err
>>>>>>> c41616b2
	}

	return err
}

// dispatcher manages the internal message queue channel
// and manages the flow control
func (pc *partitionConsumer) dispatcher() {
	defer func() {
		pc.log.Info("exiting dispatch loop")
	}()
	var messages []*message
	var lastLogFlowTimestamp time.Time
	for {
		var queueCh chan []*message
		var messageCh chan ConsumerMessage
		var nextMessage ConsumerMessage

		// are there more messages to send?
		if len(messages) > 0 {
			nextMessage = ConsumerMessage{
				Consumer: pc.parentConsumer,
				Message:  messages[0],
			}

			if pc.dlq.shouldSendToDlq(&nextMessage) {
				// pass the message to the DLQ router
				pc.metrics.DlqCounter.Inc()
				messageCh = pc.dlq.Chan()
			} else {
				// pass the message to application channel
				messageCh = pc.messageCh
			}

			pc.metrics.PrefetchedMessages.Dec()
			pc.metrics.PrefetchedBytes.Sub(float64(len(messages[0].payLoad)))
		} else {
			// we are ready for more messages
			queueCh = pc.queueCh
		}

		select {
		case <-pc.closeCh:
			return

		case _, ok := <-pc.connectedCh:
			if !ok {
				return
			}
			pc.log.Info("dispatcher received connection event")

			messages = nil

			// reset available permits
			pc.availablePermits = 0
			initialPermits := uint32(pc.queueSize)

			pc.log.Infof("dispatcher requesting initial permits=%d", initialPermits)
			// send initial permits
			if err := pc.internalFlow(initialPermits); err != nil {
				pc.log.WithError(err).Error("unable to send initial permits to broker")
			}

		case msgs, ok := <-queueCh:
			if !ok {
				return
			}
			// we only read messages here after the consumer has processed all messages
			// in the previous batch
			messages = msgs

		// if the messageCh is nil or the messageCh is full this will not be selected
		case messageCh <- nextMessage:
			// allow this message to be garbage collected
			messages[0] = nil
			messages = messages[1:]

			// TODO implement a better flow controller
			// send more permits if needed
			pc.availablePermits++
			flowThreshold := int32(math.Max(float64(pc.queueSize/2), 1))
			if pc.availablePermits >= flowThreshold {
				availablePermits := pc.availablePermits
				requestedPermits := availablePermits
				pc.availablePermits = 0

				pc.log.Debugf("requesting more permits=%d available=%d", requestedPermits, availablePermits)
				if err := pc.internalFlow(uint32(requestedPermits)); err != nil {
					pc.log.WithError(err).Error("unable to send permits")
				}
				if time.Since(lastLogFlowTimestamp) > time.Minute {
					lastLogFlowTimestamp = time.Now()
					pc.log.Infof("interval log requesting more permits=%d available=%d", requestedPermits, availablePermits)
				}
			}

		case clearQueueCb := <-pc.clearQueueCh:
			// drain the message queue on any new connection by sending a
			// special nil message to the channel so we know when to stop dropping messages
			var nextMessageInQueue trackingMessageID
			go func() {
				pc.queueCh <- nil
			}()
			for m := range pc.queueCh {
				// the queue has been drained
				if m == nil {
					break
				} else if nextMessageInQueue.Undefined() {
					nextMessageInQueue = m[0].msgID.(trackingMessageID)
				}
			}

			clearQueueCb(nextMessageInQueue)

		case doneCh := <-pc.clearMessageQueuesCh:
			for len(pc.queueCh) > 0 {
				<-pc.queueCh
			}
			for len(pc.messageCh) > 0 {
				<-pc.messageCh
			}
			messages = nil

			// reset available permits
			pc.availablePermits = 0
			initialPermits := uint32(pc.queueSize)

			pc.log.Infof("dispatcher requesting initial permits=%d cause by clearMessageQueuesCh", initialPermits)
			// send initial permits
			if err := pc.internalFlow(initialPermits); err != nil {
				pc.log.WithError(err).Error("unable to send initial permits to broker")
			}
			close(doneCh)
		}
	}
}

type ackRequest struct {
	msgID trackingMessageID
	err   error
}

type unsubscribeRequest struct {
	doneCh chan struct{}
	err    error
}

type closeRequest struct {
	doneCh chan struct{}
}

type redeliveryRequest struct {
	msgIds []messageID
}

type getLastMsgIDRequest struct {
	doneCh chan struct{}
	msgID  trackingMessageID
	err    error
}

type seekRequest struct {
	doneCh chan struct{}
	msgID  trackingMessageID
	err    error
}

type seekByTimeRequest struct {
	doneCh      chan struct{}
	publishTime time.Time
	err         error
}

func (pc *partitionConsumer) runEventsLoop() {
	defer func() {
		pc.log.Info("exiting events loop")
	}()
	pc.log.Info("get into runEventsLoop")

	go func() {
		for {
			select {
			case <-pc.closeCh:
				pc.log.Info("close consumer, exit reconnect")
				return
			case <-pc.connectClosedCh:
				pc.log.Info("runEventsLoop will reconnect")
				pc.reconnectToBroker()
			}
		}
	}()

	for {
		for i := range pc.eventsCh {
			switch v := i.(type) {
			case *ackRequest:
				pc.internalAck(v)
			case *redeliveryRequest:
				pc.internalRedeliver(v)
			case *unsubscribeRequest:
				pc.internalUnsubscribe(v)
			case *getLastMsgIDRequest:
				pc.internalGetLastMessageID(v)
			case *seekRequest:
				pc.internalSeek(v)
			case *seekByTimeRequest:
				pc.internalSeekByTime(v)
			case *closeRequest:
				pc.internalClose(v)
				return
			}
		}
	}
}

func (pc *partitionConsumer) internalClose(req *closeRequest) {
	defer close(req.doneCh)
	state := pc.getConsumerState()
	if state != consumerReady {
		// this might be redundant but to ensure nack tracker is closed
		if pc.nackTracker != nil {
			pc.nackTracker.Close()
		}
		return
	}

	if state == consumerClosed || state == consumerClosing {
		pc.log.WithField("state", state).Error("Consumer is closing or has closed")
		if pc.nackTracker != nil {
			pc.nackTracker.Close()
		}
		return
	}

	pc.setConsumerState(consumerClosing)
	pc.log.Infof("Closing consumer=%d", pc.consumerID)

	requestID := pc.client.rpcClient.NewRequestID()
	cmdClose := &pb.CommandCloseConsumer{
		ConsumerId: proto.Uint64(pc.consumerID),
		RequestId:  proto.Uint64(requestID),
	}
	_, err := pc.client.rpcClient.RequestOnCnx(pc._getConn(), requestID, pb.BaseCommand_CLOSE_CONSUMER, cmdClose)
	if err != nil {
		pc.log.WithError(err).Warn("Failed to close consumer")
	} else {
		pc.log.Info("Closed consumer")
	}

	pc.compressionProviders.Range(func(_, v interface{}) bool {
		if provider, ok := v.(compression.Provider); ok {
			provider.Close()
		} else {
			err := fmt.Errorf("unexpected compression provider type: %T", v)
			pc.log.WithError(err).Warn("Failed to close compression provider")
		}
		return true
	})

	pc.setConsumerState(consumerClosed)
	pc._getConn().DeleteConsumeHandler(pc.consumerID)
	if pc.nackTracker != nil {
		pc.nackTracker.Close()
	}
	close(pc.closeCh)
}

func (pc *partitionConsumer) reconnectToBroker() {
	var (
		maxRetry int
		backoff  = internal.Backoff{}
	)

	if pc.options.maxReconnectToBroker == nil {
		maxRetry = -1
	} else {
		maxRetry = int(*pc.options.maxReconnectToBroker)
	}

	for maxRetry != 0 {
		if pc.getConsumerState() != consumerReady {
			// Consumer is already closing
			pc.log.Info("consumer state not ready, exit reconnect")
			return
		}

		d := backoff.Next()
		pc.log.Info("Reconnecting to broker in ", d)
		time.Sleep(d)

		err := pc.grabConn()
		if err == nil {
			// Successfully reconnected
			pc.log.Info("Reconnected consumer to broker")
			return
		}
		pc.log.WithError(err).Error("Failed to create consumer at reconnect")
		errMsg := err.Error()
		if strings.Contains(errMsg, errTopicNotFount) {
			// when topic is deleted, we should give up reconnection.
			pc.log.Warn("Topic Not Found.")
			break
		}

		if maxRetry > 0 {
			maxRetry--
		}
	}
}

func (pc *partitionConsumer) grabConn() error {
	lr, err := pc.client.lookupService.Lookup(pc.topic)
	if err != nil {
		pc.log.WithError(err).Warn("Failed to lookup topic")
		return err
	}
	pc.log.Infof("Lookup result: %+v", lr)

	subType := toProtoSubType(pc.options.subscriptionType)
	initialPosition := toProtoInitialPosition(pc.options.subscriptionInitPos)
	keySharedMeta := toProtoKeySharedMeta(pc.options.keySharedPolicy)
	requestID := pc.client.rpcClient.NewRequestID()

	pbSchema := new(pb.Schema)

	if pc.options.schema != nil && pc.options.schema.GetSchemaInfo() != nil {
		tmpSchemaType := pb.Schema_Type(int32(pc.options.schema.GetSchemaInfo().Type))
		pbSchema = &pb.Schema{
			Name:       proto.String(pc.options.schema.GetSchemaInfo().Name),
			Type:       &tmpSchemaType,
			SchemaData: []byte(pc.options.schema.GetSchemaInfo().Schema),
			Properties: internal.ConvertFromStringMap(pc.options.schema.GetSchemaInfo().Properties),
		}
		pc.log.Debugf("The partition consumer schema name is: %s", pbSchema.Name)
	} else {
		pbSchema = nil
		pc.log.Debug("The partition consumer schema is nil")
	}

	cmdSubscribe := &pb.CommandSubscribe{
		Topic:                      proto.String(pc.topic),
		Subscription:               proto.String(pc.options.subscription),
		SubType:                    subType.Enum(),
		ConsumerId:                 proto.Uint64(pc.consumerID),
		RequestId:                  proto.Uint64(requestID),
		ConsumerName:               proto.String(pc.name),
		PriorityLevel:              nil,
		Durable:                    proto.Bool(pc.options.subscriptionMode == durable),
		Metadata:                   internal.ConvertFromStringMap(pc.options.metadata),
		SubscriptionProperties:     internal.ConvertFromStringMap(pc.options.subProperties),
		ReadCompacted:              proto.Bool(pc.options.readCompacted),
		Schema:                     pbSchema,
		InitialPosition:            initialPosition.Enum(),
		ReplicateSubscriptionState: proto.Bool(pc.options.replicateSubscriptionState),
		KeySharedMeta:              keySharedMeta,
	}

	pc.startMessageID = pc.clearReceiverQueue()
	if pc.options.subscriptionMode != durable {
		// For regular subscriptions the broker will determine the restarting point
		cmdSubscribe.StartMessageId = convertToMessageIDData(pc.startMessageID)
	}

	if len(pc.options.metadata) > 0 {
		cmdSubscribe.Metadata = toKeyValues(pc.options.metadata)
	}

	if len(pc.options.subProperties) > 0 {
		cmdSubscribe.SubscriptionProperties = toKeyValues(pc.options.subProperties)
	}

	// force topic creation is enabled by default so
	// we only need to set the flag when disabling it
	if pc.options.disableForceTopicCreation {
		cmdSubscribe.ForceTopicCreation = proto.Bool(false)
	}

	res, err := pc.client.rpcClient.Request(lr.LogicalAddr, lr.PhysicalAddr, requestID,
		pb.BaseCommand_SUBSCRIBE, cmdSubscribe)

	if err != nil {
		pc.log.WithError(err).Error("Failed to create consumer")
		return err
	}

	if res.Response.ConsumerStatsResponse != nil {
		pc.name = res.Response.ConsumerStatsResponse.GetConsumerName()
	}

	pc._setConn(res.Cnx)
	pc.log.Info("Connected consumer")
	pc._getConn().AddConsumeHandler(pc.consumerID, pc)

	msgType := res.Response.GetType()

	switch msgType {
	case pb.BaseCommand_SUCCESS:
		// notify the dispatcher we have connection
		go func() {
			pc.connectedCh <- struct{}{}
		}()
		return nil
	case pb.BaseCommand_ERROR:
		errMsg := res.Response.GetError()
		return fmt.Errorf("%s: %s", errMsg.GetError().String(), errMsg.GetMessage())
	default:
		return newUnexpectedErrMsg(msgType, requestID)
	}
}

func (pc *partitionConsumer) clearQueueAndGetNextMessage() trackingMessageID {
	if pc.getConsumerState() != consumerReady {
		return trackingMessageID{}
	}
	wg := &sync.WaitGroup{}
	wg.Add(1)
	var msgID trackingMessageID

	pc.clearQueueCh <- func(id trackingMessageID) {
		msgID = id
		wg.Done()
	}

	wg.Wait()
	return msgID
}

/**
 * Clear the internal receiver queue and returns the message id of what was the 1st message in the queue that was
 * not seen by the application
 */
func (pc *partitionConsumer) clearReceiverQueue() trackingMessageID {
	nextMessageInQueue := pc.clearQueueAndGetNextMessage()

	if pc.startMessageID.Undefined() {
		return pc.startMessageID
	}

	if !nextMessageInQueue.Undefined() {
		return getPreviousMessage(nextMessageInQueue)
	} else if !pc.lastDequeuedMsg.Undefined() {
		// If the queue was empty we need to restart from the message just after the last one that has been dequeued
		// in the past
		return pc.lastDequeuedMsg
	} else {
		// No message was received or dequeued by this consumer. Next message would still be the startMessageId
		return pc.startMessageID
	}
}

func getPreviousMessage(mid trackingMessageID) trackingMessageID {
	if mid.batchIdx >= 0 {
		return trackingMessageID{
			messageID: messageID{
				ledgerID:     mid.ledgerID,
				entryID:      mid.entryID,
				batchIdx:     mid.batchIdx - 1,
				partitionIdx: mid.partitionIdx,
			},
			tracker:      mid.tracker,
			consumer:     mid.consumer,
			receivedTime: mid.receivedTime,
		}
	}

	// Get on previous message in previous entry
	return trackingMessageID{
		messageID: messageID{
			ledgerID:     mid.ledgerID,
			entryID:      mid.entryID - 1,
			batchIdx:     mid.batchIdx,
			partitionIdx: mid.partitionIdx,
		},
		tracker:      mid.tracker,
		consumer:     mid.consumer,
		receivedTime: mid.receivedTime,
	}
}

func (pc *partitionConsumer) Decompress(msgMeta *pb.MessageMetadata, payload internal.Buffer) (internal.Buffer, error) {
	providerEntry, ok := pc.compressionProviders.Load(msgMeta.GetCompression())
	if !ok {
		newProvider, err := pc.initializeCompressionProvider(msgMeta.GetCompression())
		if err != nil {
			pc.log.WithError(err).Error("Failed to decompress message.")
			return nil, err
		}

		var loaded bool
		providerEntry, loaded = pc.compressionProviders.LoadOrStore(msgMeta.GetCompression(), newProvider)
		if loaded {
			// another thread already loaded this provider, so close the one we just initialized
			newProvider.Close()
		}
	}
	provider, ok := providerEntry.(compression.Provider)
	if !ok {
		err := fmt.Errorf("unexpected compression provider type: %T", providerEntry)
		pc.log.WithError(err).Error("Failed to decompress message.")
		return nil, err
	}

	uncompressed, err := provider.Decompress(nil, payload.ReadableSlice(), int(msgMeta.GetUncompressedSize()))
	if err != nil {
		return nil, err
	}

	return internal.NewBufferWrapper(uncompressed), nil
}

func (pc *partitionConsumer) initializeCompressionProvider(
	compressionType pb.CompressionType) (compression.Provider, error) {
	switch compressionType {
	case pb.CompressionType_NONE:
		return compression.NewNoopProvider(), nil
	case pb.CompressionType_ZLIB:
		return compression.NewZLibProvider(), nil
	case pb.CompressionType_LZ4:
		return compression.NewLz4Provider(), nil
	case pb.CompressionType_ZSTD:
		return compression.NewZStdProvider(compression.Default), nil
	}

	return nil, fmt.Errorf("unsupported compression type: %v", compressionType)
}

func (pc *partitionConsumer) discardCorruptedMessage(msgID *pb.MessageIdData,
	validationError pb.CommandAck_ValidationError) {
	if state := pc.getConsumerState(); state == consumerClosed || state == consumerClosing {
		pc.log.WithField("state", state).Error("Failed to discardCorruptedMessage " +
			"by closing or closed consumer")
		return
	}
	pc.log.WithFields(log.Fields{
		"msgID":           msgID,
		"validationError": validationError,
	}).Error("Discarding corrupted message")

	err := pc.client.rpcClient.RequestOnCnxNoWait(pc._getConn(),
		pb.BaseCommand_ACK, &pb.CommandAck{
			ConsumerId:      proto.Uint64(pc.consumerID),
			MessageId:       []*pb.MessageIdData{msgID},
			AckType:         pb.CommandAck_Individual.Enum(),
			ValidationError: validationError.Enum(),
		})
	if err != nil {
<<<<<<< HEAD
		pc.log.Errorf("discard corrupted message: %v, consumer: %d, error: %v", msgID.String(), pc.consumerID, err)
=======
		pc.log.Error("Connection was closed when request ack cmd")
>>>>>>> c41616b2
	}
}

// _setConn sets the internal connection field of this partition consumer atomically.
// Note: should only be called by this partition consumer when a new connection is available.
func (pc *partitionConsumer) _setConn(conn internal.Connection) {
	pc.conn.Store(conn)
}

// _getConn returns internal connection field of this partition consumer atomically.
// Note: should only be called by this partition consumer before attempting to use the connection
func (pc *partitionConsumer) _getConn() internal.Connection {
	// Invariant: The conn must be non-nill for the lifetime of the partitionConsumer.
	//            For this reason we leave this cast unchecked and panic() if the
	//            invariant is broken
	return pc.conn.Load().(internal.Connection)
}

func convertToMessageIDData(msgID trackingMessageID) *pb.MessageIdData {
	if msgID.Undefined() {
		return nil
	}

	return &pb.MessageIdData{
		LedgerId: proto.Uint64(uint64(msgID.ledgerID)),
		EntryId:  proto.Uint64(uint64(msgID.entryID)),
	}
}

func convertToMessageID(id *pb.MessageIdData) trackingMessageID {
	if id == nil {
		return trackingMessageID{}
	}

	msgID := trackingMessageID{
		messageID: messageID{
			ledgerID: int64(*id.LedgerId),
			entryID:  int64(*id.EntryId),
		},
	}
	if id.BatchIndex != nil {
		msgID.batchIdx = *id.BatchIndex
	}

	return msgID
}<|MERGE_RESOLUTION|>--- conflicted
+++ resolved
@@ -320,15 +320,13 @@
 }
 
 func (pc *partitionConsumer) AckID(msgID trackingMessageID) error {
-<<<<<<< HEAD
-=======
 	if state := pc.getConsumerState(); state == consumerClosed || state == consumerClosing {
 		pc.log.WithField("state", state).Error("Failed to ack by closing or closed consumer")
 		return errors.New("consumer state is closed")
 	}
 
 	ackReq := new(ackRequest)
->>>>>>> c41616b2
+	ackReq.doneCh = make(chan struct{})
 	if !msgID.Undefined() && msgID.ack() {
 		if state := pc.getConsumerState(); state == consumerClosed || state == consumerClosing {
 			pc.log.WithField("state", state).Error("Failed to ack message on closing or closed consumer")
@@ -340,15 +338,13 @@
 		ackReq.msgID = msgID
 		// send ack request to eventsCh
 		pc.eventsCh <- ackReq
+		// wait for the request to complete
+		<-ackReq.doneCh
 
 		pc.options.interceptors.OnAcknowledge(pc.parentConsumer, msgID)
 	}
-<<<<<<< HEAD
-	return nil
-=======
 
 	return ackReq.err
->>>>>>> c41616b2
 }
 
 func (pc *partitionConsumer) NackID(msgID trackingMessageID) error {
@@ -403,11 +399,7 @@
 			MessageIds: msgIDDataList,
 		})
 	if err != nil {
-<<<<<<< HEAD
 		pc.log.Errorf("request redeliver message: %v, error: %v", msgIds, err)
-=======
-		pc.log.Error("Connection was closed when request redeliver cmd")
->>>>>>> c41616b2
 	}
 }
 
@@ -537,6 +529,7 @@
 }
 
 func (pc *partitionConsumer) internalAck(req *ackRequest) {
+	defer close(req.doneCh)
 	if state := pc.getConsumerState(); state == consumerClosed || state == consumerClosing {
 		pc.log.WithField("state", state).Error("Failed to ack by closing or closed consumer")
 		return
@@ -556,11 +549,6 @@
 		AckType:    pb.CommandAck_Individual.Enum(),
 	}
 
-<<<<<<< HEAD
-	err := pc.client.rpcClient.RequestOnCnxNoWait(pc._getConn(), pb.BaseCommand_ACK, cmdAck)
-	if err != nil {
-		pc.log.Errorf("request internal ack message: %v, consumer: %d, error: %v", msgID.String(), pc.consumerID, err)
-=======
 	if pc.options.ackWithResponse {
 		_, err := pc.client.rpcClient.RequestOnCnx(pc._getConn(), reqID, pb.BaseCommand_ACK, cmdAck)
 		if err != nil {
@@ -572,9 +560,8 @@
 
 	err := pc.client.rpcClient.RequestOnCnxNoWait(pc._getConn(), pb.BaseCommand_ACK, cmdAck)
 	if err != nil {
-		pc.log.Error("Connection was closed when request ack cmd")
+		pc.log.Errorf("request internal ack message: %v, consumer: %d, error: %v", msgID.String(), pc.consumerID, err)
 		req.err = err
->>>>>>> c41616b2
 	}
 }
 
@@ -826,12 +813,7 @@
 	}
 	err := pc.client.rpcClient.RequestOnCnxNoWait(pc._getConn(), pb.BaseCommand_FLOW, cmdFlow)
 	if err != nil {
-<<<<<<< HEAD
 		pc.log.Errorf("request internal flow consumer: %d, permits: %d, error: %v", pc.consumerID, permits, err)
-=======
-		pc.log.Error("Connection was closed when request flow cmd")
-		return err
->>>>>>> c41616b2
 	}
 
 	return err
@@ -970,8 +952,9 @@
 }
 
 type ackRequest struct {
-	msgID trackingMessageID
-	err   error
+	doneCh chan struct{}
+	msgID  trackingMessageID
+	err    error
 }
 
 type unsubscribeRequest struct {
@@ -1378,11 +1361,7 @@
 			ValidationError: validationError.Enum(),
 		})
 	if err != nil {
-<<<<<<< HEAD
 		pc.log.Errorf("discard corrupted message: %v, consumer: %d, error: %v", msgID.String(), pc.consumerID, err)
-=======
-		pc.log.Error("Connection was closed when request ack cmd")
->>>>>>> c41616b2
 	}
 }
 
