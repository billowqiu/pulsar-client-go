// Licensed to the Apache Software Foundation (ASF) under one
// or more contributor license agreements.  See the NOTICE file
// distributed with this work for additional information
// regarding copyright ownership.  The ASF licenses this file
// to you under the Apache License, Version 2.0 (the
// "License"); you may not use this file except in compliance
// with the License.  You may obtain a copy of the License at
//
//   http://www.apache.org/licenses/LICENSE-2.0
//
// Unless required by applicable law or agreed to in writing,
// software distributed under the License is distributed on an
// "AS IS" BASIS, WITHOUT WARRANTIES OR CONDITIONS OF ANY
// KIND, either express or implied.  See the License for the
// specific language governing permissions and limitations
// under the License.

package pulsar

import (
	"context"
	"errors"
	"fmt"
	"regexp"
	"strings"
	"sync"
	"time"

	pkgerrors "github.com/pkg/errors"

	"github.com/apache/pulsar-client-go/pulsar/internal"
	"github.com/apache/pulsar-client-go/pulsar/log"
)

const (
	defaultAutoDiscoveryDuration = 1 * time.Minute
)

type regexConsumer struct {
	client *client
	dlq    *dlqRouter
	rlq    *retryRouter

	options ConsumerOptions

	messageCh chan ConsumerMessage

	namespace string
	pattern   *regexp.Regexp

	consumersLock sync.Mutex
	consumers     map[string]Consumer
	subscribeCh   chan []string
	unsubscribeCh chan []string

	closeOnce sync.Once
	closeCh   chan struct{}

	ticker *time.Ticker

	log log.Logger

	consumerName string
}

func newRegexConsumer(c *client, opts ConsumerOptions, tn *internal.TopicName, pattern *regexp.Regexp,
	msgCh chan ConsumerMessage, dlq *dlqRouter, rlq *retryRouter) (Consumer, error) {
	rc := &regexConsumer{
		client:    c,
		dlq:       dlq,
		rlq:       rlq,
		options:   opts,
		messageCh: msgCh,

		namespace: tn.Namespace,
		pattern:   pattern,

		consumers:     make(map[string]Consumer),
		subscribeCh:   make(chan []string, 1),
		unsubscribeCh: make(chan []string, 1),

		closeCh: make(chan struct{}),

		log:          c.log.SubLogger(log.Fields{"topic": tn.Name}),
		consumerName: opts.Name,
	}

	topics, err := rc.topics()
	if err != nil {
		return nil, err
	}

	var errs error
	for ce := range subscriber(c, topics, opts, msgCh, dlq, rlq) {
		if ce.err != nil {
			errs = pkgerrors.Wrapf(ce.err, "unable to subscribe to topic=%s", ce.topic)
		} else {
			rc.consumers[ce.topic] = ce.consumer
		}
	}

	if errs != nil {
		for _, c := range rc.consumers {
			c.Close()
		}
		return nil, errs
	}

	// set up timer
	duration := opts.AutoDiscoveryPeriod
	if duration <= 0 {
		duration = defaultAutoDiscoveryDuration
	}
	rc.ticker = time.NewTicker(duration)

	go rc.monitor()

	return rc, nil
}

func (c *regexConsumer) Subscription() string {
	return c.options.SubscriptionName
}

func (c *regexConsumer) Unsubscribe() error {
	var errs error
	c.consumersLock.Lock()
	defer c.consumersLock.Unlock()

	for topic, consumer := range c.consumers {
		if err := consumer.Unsubscribe(); err != nil {
			msg := fmt.Sprintf("unable to unsubscribe from topic=%s subscription=%s",
				topic, c.Subscription())
			errs = pkgerrors.Wrap(err, msg)
		}
	}
	return errs
}

func (c *regexConsumer) Receive(ctx context.Context) (message Message, err error) {
	for {
		select {
		case <-c.closeCh:
			return nil, newError(ConsumerClosed, "consumer closed")
		case cm, ok := <-c.messageCh:
			if !ok {
				return nil, newError(ConsumerClosed, "consumer closed")
			}
			return cm.Message, nil
		case <-ctx.Done():
			return nil, ctx.Err()
		}
	}
}

// Chan return the messages chan to user
func (c *regexConsumer) Chan() <-chan ConsumerMessage {
	return c.messageCh
}

// Ack the consumption of a single message
func (c *regexConsumer) Ack(msg Message) error {
	return c.AckID(msg.ID())
}

func (c *regexConsumer) ReconsumeLater(msg Message, delay time.Duration) {
	c.log.Warnf("regexp consumer not support ReconsumeLater yet.")
}

// AckID the consumption of a single message, identified by its MessageID
func (c *regexConsumer) AckID(msgID MessageID) error {
	mid, ok := toTrackingMessageID(msgID)
	if !ok {
		c.log.Warnf("invalid message id type %T", msgID)
<<<<<<< HEAD
		return nil
=======
		return errors.New("invalid message id type")
>>>>>>> c41616b2
	}

	if mid.consumer == nil {
		c.log.Warnf("unable to ack messageID=%+v can not determine topic", msgID)
<<<<<<< HEAD
		return nil
=======
		return errors.New("consumer is nil in consumer_regex")
>>>>>>> c41616b2
	}

	return mid.Ack()
}

func (c *regexConsumer) Nack(msg Message) error {
	if c.options.EnableDefaultNackBackoffPolicy || c.options.NackBackoffPolicy != nil {
		msgID := msg.ID()
		mid, ok := toTrackingMessageID(msgID)
		if !ok {
			c.log.Warnf("invalid message id type %T", msgID)
			return nil
		}

		if mid.consumer == nil {
			c.log.Warnf("unable to nack messageID=%+v can not determine topic", msgID)
			return nil
		}
		return mid.NackByMsg(msg)
	}

	return c.NackID(msg.ID())
}

func (c *regexConsumer) NackID(msgID MessageID) error {
	mid, ok := toTrackingMessageID(msgID)
	if !ok {
		c.log.Warnf("invalid message id type %T", msgID)
		return nil
	}

	if mid.consumer == nil {
		c.log.Warnf("unable to nack messageID=%+v can not determine topic", msgID)
		return nil
	}

	return mid.Nack()
}

func (c *regexConsumer) Close() {
	c.closeOnce.Do(func() {
		c.ticker.Stop()
		close(c.closeCh)

		var wg sync.WaitGroup
		c.consumersLock.Lock()
		defer c.consumersLock.Unlock()
		wg.Add(len(c.consumers))
		for _, con := range c.consumers {
			go func(consumer Consumer) {
				defer wg.Done()
				consumer.Close()
			}(con)
		}
		wg.Wait()
		c.client.handlers.Del(c)
		c.dlq.close()
		c.rlq.close()
	})
}

func (c *regexConsumer) Seek(msgID MessageID) error {
	return newError(SeekFailed, "seek command not allowed for regex consumer")
}

func (c *regexConsumer) SeekByTime(time time.Time) error {
	return newError(SeekFailed, "seek command not allowed for regex consumer")
}

// Name returns the name of consumer.
func (c *regexConsumer) Name() string {
	return c.consumerName
}

func (c *regexConsumer) closed() bool {
	select {
	case <-c.closeCh:
		return true
	default:
		return false
	}
}

func (c *regexConsumer) monitor() {
	for {
		select {
		case <-c.closeCh:
			return
		case <-c.ticker.C:
			c.log.Debug("Auto discovering topics")
			if !c.closed() {
				c.discover()
			}
		case topics := <-c.subscribeCh:
			if len(topics) > 0 && !c.closed() {
				c.subscribe(topics, c.dlq, c.rlq)
			}
		case topics := <-c.unsubscribeCh:
			if len(topics) > 0 && !c.closed() {
				c.unsubscribe(topics)
			}
		}
	}
}

func (c *regexConsumer) discover() {
	topics, err := c.topics()
	if err != nil {
		c.log.WithError(err).Errorf("Failed to discover topics")
		return
	}
	known := c.knownTopics()
	newTopics := topicsDiff(topics, known)
	staleTopics := topicsDiff(known, topics)

	c.log.
		WithFields(log.Fields{
			"new_topics": newTopics,
			"old_topics": staleTopics,
		}).
		Debug("discover topics")

	c.unsubscribeCh <- staleTopics
	c.subscribeCh <- newTopics
}

func (c *regexConsumer) knownTopics() []string {
	c.consumersLock.Lock()
	defer c.consumersLock.Unlock()
	topics := make([]string, len(c.consumers))
	n := 0
	for t := range c.consumers {
		topics[n] = t
		n++
	}

	return topics
}

func (c *regexConsumer) subscribe(topics []string, dlq *dlqRouter, rlq *retryRouter) {
	c.log.WithField("topics", topics).Debug("subscribe")
	consumers := make(map[string]Consumer, len(topics))
	for ce := range subscriber(c.client, topics, c.options, c.messageCh, dlq, rlq) {
		if ce.err != nil {
			c.log.Warnf("Failed to subscribe to topic=%s", ce.topic)
		} else {
			consumers[ce.topic] = ce.consumer
		}
	}

	c.consumersLock.Lock()
	defer c.consumersLock.Unlock()
	for t, consumer := range consumers {
		c.consumers[t] = consumer
	}
}

func (c *regexConsumer) unsubscribe(topics []string) {
	c.log.WithField("topics", topics).Debug("unsubscribe")

	consumers := make(map[string]Consumer, len(topics))
	c.consumersLock.Lock()

	for _, t := range topics {
		if consumer, ok := c.consumers[t]; ok {
			consumers[t] = consumer
			delete(c.consumers, t)
		}
	}
	c.consumersLock.Unlock()

	for t, consumer := range consumers {
		c.log.Debugf("unsubscribe from topic=%s subscription=%s", t, c.options.SubscriptionName)
		if err := consumer.Unsubscribe(); err != nil {
			c.log.Warnf("unable to unsubscribe from topic=%s subscription=%s",
				t, c.options.SubscriptionName)
		}
		consumer.Close()
	}
}

func (c *regexConsumer) topics() ([]string, error) {
	topics, err := c.client.lookupService.GetTopicsOfNamespace(c.namespace, internal.Persistent)
	if err != nil {
		return nil, err
	}

	filtered := filterTopics(topics, c.pattern)
	return filtered, nil
}

type consumerError struct {
	err      error
	topic    string
	consumer Consumer
}

func subscriber(c *client, topics []string, opts ConsumerOptions, ch chan ConsumerMessage,
	dlq *dlqRouter, rlq *retryRouter) <-chan consumerError {
	consumerErrorCh := make(chan consumerError, len(topics))
	var wg sync.WaitGroup
	wg.Add(len(topics))
	go func() {
		wg.Wait()
		close(consumerErrorCh)
	}()

	for _, t := range topics {
		go func(topic string) {
			defer wg.Done()
			c, err := newInternalConsumer(c, opts, topic, ch, dlq, rlq, true)
			consumerErrorCh <- consumerError{
				err:      err,
				topic:    topic,
				consumer: c,
			}
		}(t)
	}

	return consumerErrorCh
}

func filterTopics(topics []string, regex *regexp.Regexp) []string {
	matches := make(map[string]bool)
	matching := make([]string, 0)
	for _, t := range topics {
		tn, _ := internal.ParseTopicName(t)
		topic := internal.TopicNameWithoutPartitionPart(tn)
		if _, ok := matches[topic]; ok {
			continue
		}
		if regex.MatchString(topic) {
			matches[topic] = true
			matching = append(matching, topic)
		}
	}

	return matching
}

// topicDiff returns all topics in topics1 that are not in topics2
func topicsDiff(topics1 []string, topics2 []string) []string {
	if len(topics2) == 0 {
		return topics1
	}
	diff := make([]string, 0)
	topics := make(map[string]bool, len(topics2))
	for _, t := range topics2 {
		topics[t] = true
	}

	for _, t := range topics1 {
		if !topics[t] {
			diff = append(diff, t)
		}
	}

	return diff
}

func extractTopicPattern(tn *internal.TopicName) (*regexp.Regexp, error) {
	idx := strings.Index(tn.Name, tn.Namespace)
	if idx > 0 {
		return regexp.Compile(tn.Name[idx:])
	}

	return regexp.Compile(tn.Name)
}<|MERGE_RESOLUTION|>--- conflicted
+++ resolved
@@ -172,20 +172,12 @@
 	mid, ok := toTrackingMessageID(msgID)
 	if !ok {
 		c.log.Warnf("invalid message id type %T", msgID)
-<<<<<<< HEAD
-		return nil
-=======
 		return errors.New("invalid message id type")
->>>>>>> c41616b2
 	}
 
 	if mid.consumer == nil {
 		c.log.Warnf("unable to ack messageID=%+v can not determine topic", msgID)
-<<<<<<< HEAD
-		return nil
-=======
 		return errors.New("consumer is nil in consumer_regex")
->>>>>>> c41616b2
 	}
 
 	return mid.Ack()
