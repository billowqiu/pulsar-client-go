// Licensed to the Apache Software Foundation (ASF) under one
// or more contributor license agreements.  See the NOTICE file
// distributed with this work for additional information
// regarding copyright ownership.  The ASF licenses this file
// to you under the Apache License, Version 2.0 (the
// "License"); you may not use this file except in compliance
// with the License.  You may obtain a copy of the License at
//
//   http://www.apache.org/licenses/LICENSE-2.0
//
// Unless required by applicable law or agreed to in writing,
// software distributed under the License is distributed on an
// "AS IS" BASIS, WITHOUT WARRANTIES OR CONDITIONS OF ANY
// KIND, either express or implied.  See the License for the
// specific language governing permissions and limitations
// under the License.

package pulsar

import (
	"context"
	"errors"
	"fmt"
	"math/rand"
	"strconv"
	"sync"
	"time"

	"github.com/apache/pulsar-client-go/pulsar/crypto"
	"github.com/apache/pulsar-client-go/pulsar/internal"
	pb "github.com/apache/pulsar-client-go/pulsar/internal/pulsar_proto"
	"github.com/apache/pulsar-client-go/pulsar/log"
)

const defaultNackRedeliveryDelay = 1 * time.Minute

type acker interface {
	AckID(id trackingMessageID) error
<<<<<<< HEAD
	NackID(id trackingMessageID) error
	NackMsg(msg Message) error
=======
	NackID(id trackingMessageID)
	NackMsg(msg Message)
>>>>>>> c41616b2
}

type consumer struct {
	sync.Mutex
	topic                     string
	client                    *client
	options                   ConsumerOptions
	consumers                 []*partitionConsumer
	consumerName              string
	disableForceTopicCreation bool

	// channel used to deliver message to clients
	messageCh chan ConsumerMessage

	dlq           *dlqRouter
	rlq           *retryRouter
	closeOnce     sync.Once
	closeCh       chan struct{}
	errorCh       chan error
	stopDiscovery func()

	log     log.Logger
	metrics *internal.LeveledMetrics
}

func newConsumer(client *client, options ConsumerOptions) (Consumer, error) {
	if options.Topic == "" && options.Topics == nil && options.TopicsPattern == "" {
		return nil, newError(TopicNotFound, "topic is required")
	}

	if options.SubscriptionName == "" {
		return nil, newError(SubscriptionNotFound, "subscription name is required for consumer")
	}

	if options.ReceiverQueueSize <= 0 {
		options.ReceiverQueueSize = defaultReceiverQueueSize
	}

	if options.Interceptors == nil {
		options.Interceptors = defaultConsumerInterceptors
	}

	if options.Name == "" {
		options.Name = generateRandomName()
	}

	if options.Schema != nil && options.Schema.GetSchemaInfo() != nil {
		if options.Schema.GetSchemaInfo().Type == NONE {
			options.Schema = NewBytesSchema(nil)
		}
	}

	if options.NackBackoffPolicy == nil && options.EnableDefaultNackBackoffPolicy {
		options.NackBackoffPolicy = new(defaultNackBackoffPolicy)
	}

	// did the user pass in a message channel?
	messageCh := options.MessageChannel
	if options.MessageChannel == nil {
		messageCh = make(chan ConsumerMessage, 10)
	}

	if options.RetryEnable {
		usingTopic := ""
		if options.Topic != "" {
			usingTopic = options.Topic
		} else if len(options.Topics) > 0 {
			usingTopic = options.Topics[0]
		}
		tn, err := internal.ParseTopicName(usingTopic)
		if err != nil {
			return nil, err
		}

		retryTopic := tn.Domain + "://" + tn.Namespace + "/" + options.SubscriptionName + RetryTopicSuffix
		dlqTopic := tn.Domain + "://" + tn.Namespace + "/" + options.SubscriptionName + DlqTopicSuffix
		if options.DLQ == nil {
			options.DLQ = &DLQPolicy{
				MaxDeliveries:    MaxReconsumeTimes,
				DeadLetterTopic:  dlqTopic,
				RetryLetterTopic: retryTopic,
			}
		} else {
			if options.DLQ.DeadLetterTopic == "" {
				options.DLQ.DeadLetterTopic = dlqTopic
			}
			if options.DLQ.RetryLetterTopic == "" {
				options.DLQ.RetryLetterTopic = retryTopic
			}
		}
		if options.Topic != "" && len(options.Topics) == 0 {
			options.Topics = []string{options.Topic, options.DLQ.RetryLetterTopic}
			options.Topic = ""
		} else if options.Topic == "" && len(options.Topics) > 0 {
			options.Topics = append(options.Topics, options.DLQ.RetryLetterTopic)
		}
	}

	dlq, err := newDlqRouter(client, options.DLQ, client.log)
	if err != nil {
		return nil, err
	}
	rlq, err := newRetryRouter(client, options.DLQ, options.RetryEnable, client.log)
	if err != nil {
		return nil, err
	}

	// normalize as FQDN topics
	var tns []*internal.TopicName
	// single topic consumer
	if options.Topic != "" || len(options.Topics) == 1 {
		topic := options.Topic
		if topic == "" {
			topic = options.Topics[0]
		}

		if tns, err = validateTopicNames(topic); err != nil {
			return nil, err
		}
		topic = tns[0].Name
		err = addMessageCryptoIfMissing(client, &options, topic)
		if err != nil {
			return nil, err
		}
		return newInternalConsumer(client, options, topic, messageCh, dlq, rlq, false)
	}

	if len(options.Topics) > 1 {
		if tns, err = validateTopicNames(options.Topics...); err != nil {
			return nil, err
		}
		for i := range options.Topics {
			options.Topics[i] = tns[i].Name
		}
		options.Topics = distinct(options.Topics)

		err = addMessageCryptoIfMissing(client, &options, options.Topics)
		if err != nil {
			return nil, err
		}

		return newMultiTopicConsumer(client, options, options.Topics, messageCh, dlq, rlq)
	}

	if options.TopicsPattern != "" {
		tn, err := internal.ParseTopicName(options.TopicsPattern)
		if err != nil {
			return nil, err
		}

		pattern, err := extractTopicPattern(tn)
		if err != nil {
			return nil, err
		}

		err = addMessageCryptoIfMissing(client, &options, tn.Name)
		if err != nil {
			return nil, err
		}

		return newRegexConsumer(client, options, tn, pattern, messageCh, dlq, rlq)
	}

	return nil, newError(InvalidTopicName, "topic name is required for consumer")
}

func newInternalConsumer(client *client, options ConsumerOptions, topic string,
	messageCh chan ConsumerMessage, dlq *dlqRouter, rlq *retryRouter, disableForceTopicCreation bool) (*consumer, error) {

	consumer := &consumer{
		topic:                     topic,
		client:                    client,
		options:                   options,
		disableForceTopicCreation: disableForceTopicCreation,
		messageCh:                 messageCh,
		closeCh:                   make(chan struct{}),
		errorCh:                   make(chan error),
		dlq:                       dlq,
		rlq:                       rlq,
		log:                       client.log.SubLogger(log.Fields{"topic": topic}),
		consumerName:              options.Name,
		metrics:                   client.metrics.GetLeveledMetrics(topic),
	}

	err := consumer.internalTopicSubscribeToPartitions()
	if err != nil {
		return nil, err
	}

	// set up timer to monitor for new partitions being added
	duration := options.AutoDiscoveryPeriod
	if duration <= 0 {
		duration = defaultAutoDiscoveryDuration
	}
	consumer.stopDiscovery = consumer.runBackgroundPartitionDiscovery(duration)

	consumer.metrics.ConsumersOpened.Inc()
	return consumer, nil
}

// Name returns the name of consumer.
func (c *consumer) Name() string {
	return c.consumerName
}

func (c *consumer) runBackgroundPartitionDiscovery(period time.Duration) (cancel func()) {
	var wg sync.WaitGroup
	stopDiscoveryCh := make(chan struct{})
	ticker := time.NewTicker(period)

	wg.Add(1)
	go func() {
		defer wg.Done()
		for {
			select {
			case <-stopDiscoveryCh:
				return
			case <-ticker.C:
				c.log.Debug("Auto discovering new partitions")
				c.internalTopicSubscribeToPartitions()
			}
		}
	}()

	return func() {
		ticker.Stop()
		close(stopDiscoveryCh)
		wg.Wait()
	}
}

func (c *consumer) internalTopicSubscribeToPartitions() error {
	partitions, err := c.client.TopicPartitions(c.topic)
	if err != nil {
		return err
	}

	oldNumPartitions := 0
	newNumPartitions := len(partitions)

	c.Lock()
	defer c.Unlock()

	oldConsumers := c.consumers
	oldNumPartitions = len(oldConsumers)

	if oldConsumers != nil {
		if oldNumPartitions == newNumPartitions {
			c.log.Debug("Number of partitions in topic has not changed")
			return nil
		}

		c.log.WithField("old_partitions", oldNumPartitions).
			WithField("new_partitions", newNumPartitions).
			Info("Changed number of partitions in topic")
	}

	c.consumers = make([]*partitionConsumer, newNumPartitions)

	// When for some reason (eg: forced deletion of sub partition) causes oldNumPartitions> newNumPartitions,
	// we need to rebuild the cache of new consumers, otherwise the array will be out of bounds.
	if oldConsumers != nil && oldNumPartitions < newNumPartitions {
		// Copy over the existing consumer instances
		for i := 0; i < oldNumPartitions; i++ {
			c.consumers[i] = oldConsumers[i]
		}
	}

	type ConsumerError struct {
		err       error
		partition int
		consumer  *partitionConsumer
	}

	receiverQueueSize := c.options.ReceiverQueueSize
	metadata := c.options.Properties
	subProperties := c.options.SubscriptionProperties

	startPartition := oldNumPartitions
	partitionsToAdd := newNumPartitions - oldNumPartitions

	if partitionsToAdd < 0 {
		partitionsToAdd = newNumPartitions
		startPartition = 0
	}

	var wg sync.WaitGroup
	ch := make(chan ConsumerError, partitionsToAdd)
	wg.Add(partitionsToAdd)

	for partitionIdx := startPartition; partitionIdx < newNumPartitions; partitionIdx++ {
		partitionTopic := partitions[partitionIdx]

		go func(idx int, pt string) {
			defer wg.Done()

			var nackRedeliveryDelay time.Duration
			if c.options.NackRedeliveryDelay == 0 {
				nackRedeliveryDelay = defaultNackRedeliveryDelay
			} else {
				nackRedeliveryDelay = c.options.NackRedeliveryDelay
			}
			opts := &partitionConsumerOpts{
				topic:                      pt,
				consumerName:               c.consumerName,
				subscription:               c.options.SubscriptionName,
				subscriptionType:           c.options.Type,
				subscriptionInitPos:        c.options.SubscriptionInitialPosition,
				partitionIdx:               idx,
				receiverQueueSize:          receiverQueueSize,
				nackRedeliveryDelay:        nackRedeliveryDelay,
				nackBackoffPolicy:          c.options.NackBackoffPolicy,
				metadata:                   metadata,
				subProperties:              subProperties,
				replicateSubscriptionState: c.options.ReplicateSubscriptionState,
				startMessageID:             trackingMessageID{},
				subscriptionMode:           durable,
				readCompacted:              c.options.ReadCompacted,
				interceptors:               c.options.Interceptors,
				maxReconnectToBroker:       c.options.MaxReconnectToBroker,
				keySharedPolicy:            c.options.KeySharedPolicy,
				schema:                     c.options.Schema,
				decryption:                 c.options.Decryption,
				ackWithResponse:            c.options.AckWithResponse,
			}
			cons, err := newPartitionConsumer(c, c.client, opts, c.messageCh, c.dlq, c.metrics)
			ch <- ConsumerError{
				err:       err,
				partition: idx,
				consumer:  cons,
			}
		}(partitionIdx, partitionTopic)
	}

	go func() {
		wg.Wait()
		close(ch)
	}()

	for ce := range ch {
		if ce.err != nil {
			err = ce.err
		} else {
			c.consumers[ce.partition] = ce.consumer
		}
	}

	if err != nil {
		// Since there were some failures,
		// cleanup all the partitions that succeeded in creating the consumer
		for _, c := range c.consumers {
			if c != nil {
				c.Close()
			}
		}
		return err
	}

	if newNumPartitions < oldNumPartitions {
		c.metrics.ConsumersPartitions.Set(float64(newNumPartitions))
	} else {
		c.metrics.ConsumersPartitions.Add(float64(partitionsToAdd))
	}
	return nil
}

func (c *consumer) Subscription() string {
	return c.options.SubscriptionName
}

func (c *consumer) Unsubscribe() error {
	c.Lock()
	defer c.Unlock()

	var errMsg string
	for _, consumer := range c.consumers {
		if err := consumer.Unsubscribe(); err != nil {
			errMsg += fmt.Sprintf("topic %s, subscription %s: %s", consumer.topic, c.Subscription(), err)
		}
	}
	if errMsg != "" {
		return fmt.Errorf(errMsg)
	}
	return nil
}

func (c *consumer) Receive(ctx context.Context) (message Message, err error) {
	start := time.Now()
	defer func() {
		now := time.Now().UnixNano()
		c.metrics.RecvTime.Observe(float64(now-start.UnixNano()) / 1.0e9)
	}()
	for {
		select {
		case <-c.closeCh:
			return nil, newError(ConsumerClosed, "consumer closed")
		case cm, ok := <-c.messageCh:
			if !ok {
				return nil, newError(ConsumerClosed, "consumer closed")
			}
			return cm.Message, nil
		case <-ctx.Done():
			return nil, ctx.Err()
		}
	}
}

// Chan return the message chan to users
func (c *consumer) Chan() <-chan ConsumerMessage {
	return c.messageCh
}

// Ack the consumption of a single message
func (c *consumer) Ack(msg Message) error {
	return c.AckID(msg.ID())
}

// AckID the consumption of a single message, identified by its MessageID
func (c *consumer) AckID(msgID MessageID) error {
	mid, ok := c.messageID(msgID)
	if !ok {
<<<<<<< HEAD
		return nil
=======
		return errors.New("failed to convert trackingMessageID")
>>>>>>> c41616b2
	}

	if mid.consumer != nil {
		return mid.Ack()
	}

	return c.consumers[mid.partitionIdx].AckID(mid)
}

// ReconsumeLater mark a message for redelivery after custom delay
func (c *consumer) ReconsumeLater(msg Message, delay time.Duration) {
	if delay < 0 {
		delay = 0
	}
	msgID, ok := c.messageID(msg.ID())
	if !ok {
		return
	}
	props := make(map[string]string)
	for k, v := range msg.Properties() {
		props[k] = v
	}

	reconsumeTimes := 1
	if s, ok := props[SysPropertyReconsumeTimes]; ok {
		reconsumeTimes, _ = strconv.Atoi(s)
		reconsumeTimes++
	} else {
		props[SysPropertyRealTopic] = msg.Topic()
		props[SysPropertyOriginMessageID] = msgID.messageID.String()
	}
	props[SysPropertyReconsumeTimes] = strconv.Itoa(reconsumeTimes)
	props[SysPropertyDelayTime] = fmt.Sprintf("%d", int64(delay)/1e6)

	consumerMsg := ConsumerMessage{
		Consumer: c,
		Message: &message{
			payLoad:    msg.Payload(),
			properties: props,
			msgID:      msgID,
		},
	}
	if uint32(reconsumeTimes) > c.dlq.policy.MaxDeliveries {
		c.dlq.Chan() <- consumerMsg
	} else {
		c.rlq.Chan() <- RetryMessage{
			consumerMsg: consumerMsg,
			producerMsg: ProducerMessage{
				Payload:      msg.Payload(),
				Key:          msg.Key(),
				OrderingKey:  msg.OrderingKey(),
				Properties:   props,
				DeliverAfter: delay,
			},
		}
	}
}

func (c *consumer) Nack(msg Message) error {
	if c.options.EnableDefaultNackBackoffPolicy || c.options.NackBackoffPolicy != nil {
		mid, ok := c.messageID(msg.ID())
		if !ok {
			return nil
		}

		if mid.consumer != nil {
			return mid.Nack()
		}
		return c.consumers[mid.partitionIdx].NackMsg(msg)
	}

	return c.NackID(msg.ID())
}

func (c *consumer) NackID(msgID MessageID) error {
	mid, ok := c.messageID(msgID)
	if !ok {
		return nil
	}

	if mid.consumer != nil {
		return mid.Nack()
	}

	return c.consumers[mid.partitionIdx].NackID(mid)
}

func (c *consumer) Close() {
	c.closeOnce.Do(func() {
		c.stopDiscovery()

		c.Lock()
		defer c.Unlock()

		var wg sync.WaitGroup
		for i := range c.consumers {
			wg.Add(1)
			go func(pc *partitionConsumer) {
				defer wg.Done()
				pc.Close()
			}(c.consumers[i])
		}
		wg.Wait()
		close(c.closeCh)
		c.client.handlers.Del(c)
		c.dlq.close()
		c.rlq.close()
		c.metrics.ConsumersClosed.Inc()
		c.metrics.ConsumersPartitions.Sub(float64(len(c.consumers)))
	})
}

func (c *consumer) Seek(msgID MessageID) error {
	c.Lock()
	defer c.Unlock()

	if len(c.consumers) > 1 {
		return newError(SeekFailed, "for partition topic, seek command should perform on the individual partitions")
	}

	mid, ok := c.messageID(msgID)
	if !ok {
		return nil
	}

	return c.consumers[mid.partitionIdx].Seek(mid)
}

func (c *consumer) SeekByTime(time time.Time) error {
	c.Lock()
	defer c.Unlock()
	if len(c.consumers) > 1 {
		return newError(SeekFailed, "for partition topic, seek command should perform on the individual partitions")
	}

	return c.consumers[0].SeekByTime(time)
}

var r = &random{
	R: rand.New(rand.NewSource(time.Now().UnixNano())),
}

type random struct {
	sync.Mutex
	R *rand.Rand
}

func generateRandomName() string {
	r.Lock()
	defer r.Unlock()
	chars := "abcdefghijklmnopqrstuvwxyz"
	bytes := make([]byte, 5)
	for i := range bytes {
		bytes[i] = chars[r.R.Intn(len(chars))]
	}
	return string(bytes)
}

func distinct(fqdnTopics []string) []string {
	set := make(map[string]struct{})
	uniques := make([]string, 0, len(fqdnTopics))
	for _, topic := range fqdnTopics {
		if _, ok := set[topic]; !ok {
			set[topic] = struct{}{}
			uniques = append(uniques, topic)
		}
	}
	return uniques
}

func toProtoSubType(st SubscriptionType) pb.CommandSubscribe_SubType {
	switch st {
	case Exclusive:
		return pb.CommandSubscribe_Exclusive
	case Shared:
		return pb.CommandSubscribe_Shared
	case Failover:
		return pb.CommandSubscribe_Failover
	case KeyShared:
		return pb.CommandSubscribe_Key_Shared
	}

	return pb.CommandSubscribe_Exclusive
}

func toProtoInitialPosition(p SubscriptionInitialPosition) pb.CommandSubscribe_InitialPosition {
	switch p {
	case SubscriptionPositionLatest:
		return pb.CommandSubscribe_Latest
	case SubscriptionPositionEarliest:
		return pb.CommandSubscribe_Earliest
	}

	return pb.CommandSubscribe_Latest
}

func (c *consumer) messageID(msgID MessageID) (trackingMessageID, bool) {
	mid, ok := toTrackingMessageID(msgID)
	if !ok {
		c.log.Warnf("invalid message id type %T", msgID)
		return trackingMessageID{}, false
	}

	partition := int(mid.partitionIdx)
	// did we receive a valid partition index?
	if partition < 0 || partition >= len(c.consumers) {
		c.log.Warnf("invalid partition index %d expected a partition between [0-%d]",
			partition, len(c.consumers))
		return trackingMessageID{}, false
	}

	return mid, true
}

func addMessageCryptoIfMissing(client *client, options *ConsumerOptions, topics interface{}) error {
	// decryption is enabled, use default messagecrypto if not provided
	if options.Decryption != nil && options.Decryption.MessageCrypto == nil {
		messageCrypto, err := crypto.NewDefaultMessageCrypto("decrypt",
			false,
			client.log.SubLogger(log.Fields{"topic": topics}))
		if err != nil {
			return err
		}
		options.Decryption.MessageCrypto = messageCrypto
	}
	return nil
}<|MERGE_RESOLUTION|>--- conflicted
+++ resolved
@@ -36,13 +36,8 @@
 
 type acker interface {
 	AckID(id trackingMessageID) error
-<<<<<<< HEAD
 	NackID(id trackingMessageID) error
 	NackMsg(msg Message) error
-=======
-	NackID(id trackingMessageID)
-	NackMsg(msg Message)
->>>>>>> c41616b2
 }
 
 type consumer struct {
@@ -464,11 +459,7 @@
 func (c *consumer) AckID(msgID MessageID) error {
 	mid, ok := c.messageID(msgID)
 	if !ok {
-<<<<<<< HEAD
-		return nil
-=======
 		return errors.New("failed to convert trackingMessageID")
->>>>>>> c41616b2
 	}
 
 	if mid.consumer != nil {
