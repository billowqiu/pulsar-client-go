--- conflicted
+++ resolved
@@ -28,17 +28,11 @@
     log "github.com/sirupsen/logrus"
 )
 
-<<<<<<< HEAD
 const (
+	// MaxFrameSize limit the maximum size that pulsar allows for messages to be sent.
 	MaxFrameSize = 5 * 1024 * 1024
 	magicCrc32c uint16 = 0x0e01
 )
-=======
-// MaxFrameSize limit the maximum size that pulsar allows for messages to be sent.
-const MaxFrameSize = 5 * 1024 * 1024
-
-const magicCrc32c uint16 = 0x0e01
->>>>>>> 7a9aa2b3
 
 func baseCommand(cmdType pb.BaseCommand_Type, msg proto.Message) *pb.BaseCommand {
 	cmd := &pb.BaseCommand{
