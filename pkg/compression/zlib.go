// Licensed to the Apache Software Foundation (ASF) under one
// or more contributor license agreements.  See the NOTICE file
// distributed with this work for additional information
// regarding copyright ownership.  The ASF licenses this file
// to you under the Apache License, Version 2.0 (the
// "License"); you may not use this file except in compliance
// with the License.  You may obtain a copy of the License at
//
//   http://www.apache.org/licenses/LICENSE-2.0
//
// Unless required by applicable law or agreed to in writing,
// software distributed under the License is distributed on an
// "AS IS" BASIS, WITHOUT WARRANTIES OR CONDITIONS OF ANY
// KIND, either express or implied.  See the License for the
// specific language governing permissions and limitations
// under the License.

package compression

import (
	"bytes"
	"compress/zlib"
	"io"
)

type zlibProvider struct{}

// NewZLibProvider returns a Provider interface
func NewZLibProvider() Provider {
	return &zlibProvider{}
}

func (zlibProvider) CanCompress() bool {
	return true
}

func (zlibProvider) Compress(data []byte) []byte {
	var b bytes.Buffer
	w := zlib.NewWriter(&b)
<<<<<<< HEAD
	w.Write(data)
	w.Close()
=======

	if _, err := w.Write(data); err != nil {
		return nil
	}
	if err := w.Close(); err != nil {
		return nil
	}
>>>>>>> 987d2f09

	return b.Bytes()
}

func (zlibProvider) Decompress(compressedData []byte, originalSize int) ([]byte, error) {
	r, err := zlib.NewReader(bytes.NewReader(compressedData))
	if err != nil {
		return nil, err
	}

	uncompressed := make([]byte, originalSize)
<<<<<<< HEAD
	r.Read(uncompressed)
	r.Close()
=======
	if _, err = io.ReadFull(r, uncompressed); err != nil {
		return nil, err
	}

	if err = r.Close(); err != nil {
		return nil, err
	}
>>>>>>> 987d2f09

	return uncompressed, nil
}<|MERGE_RESOLUTION|>--- conflicted
+++ resolved
@@ -37,10 +37,6 @@
 func (zlibProvider) Compress(data []byte) []byte {
 	var b bytes.Buffer
 	w := zlib.NewWriter(&b)
-<<<<<<< HEAD
-	w.Write(data)
-	w.Close()
-=======
 
 	if _, err := w.Write(data); err != nil {
 		return nil
@@ -48,7 +44,6 @@
 	if err := w.Close(); err != nil {
 		return nil
 	}
->>>>>>> 987d2f09
 
 	return b.Bytes()
 }
@@ -60,10 +55,6 @@
 	}
 
 	uncompressed := make([]byte, originalSize)
-<<<<<<< HEAD
-	r.Read(uncompressed)
-	r.Close()
-=======
 	if _, err = io.ReadFull(r, uncompressed); err != nil {
 		return nil, err
 	}
@@ -71,7 +62,6 @@
 	if err = r.Close(); err != nil {
 		return nil, err
 	}
->>>>>>> 987d2f09
 
 	return uncompressed, nil
 }